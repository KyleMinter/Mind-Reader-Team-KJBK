--- conflicted
+++ resolved
@@ -11,12 +11,9 @@
     WorkspaceEdit,
     Uri,
     QuickPickItem,
-<<<<<<< HEAD
+    WorkspaceConfiguration,
     QuickInputButton,
     ThemeIcon
-=======
-    WorkspaceConfiguration
->>>>>>> c9085315
 } from "vscode";
 import { CommandEntry } from "./commandEntry";
 import { playFlagMidi } from "./midi";
